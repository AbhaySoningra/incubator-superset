{
  "name": "superset",
<<<<<<< HEAD
  "version": "0.28.0rc1",
=======
  "version": "0.28.0rc3",
>>>>>>> 524a1537
  "description": "Superset is a data exploration platform designed to be visual, intuitive, and interactive.",
  "license": "Apache-2.0",
  "directories": {
    "doc": "docs",
    "test": "spec"
  },
  "scripts": {
    "test": "mocha --require ignore-styles --compilers js:babel-core/register --require spec/helpers/browser.js 'spec/**/*_spec.*'",
    "test:one": "mocha --require ignore-styles --compilers js:babel-core/register --require spec/helpers/browser.js",
    "cover": "babel-node node_modules/.bin/babel-istanbul cover _mocha -- --compilers babel-core/register --require spec/helpers/browser.js --require ignore-styles 'spec/**/*_spec.*'",
    "dev": "webpack --mode=development --colors --progress --debug --watch",
    "prod": "node --max_old_space_size=4096 webpack --mode=production --colors --progress",
    "build": "webpack --mode=production --colors --progress",
    "lint": "eslint --ignore-path=.eslintignore --ext .js,.jsx .",
    "lint-fix": "eslint --fix --ignore-path=.eslintignore --ext .js,.jsx .",
    "sync-backend": "babel-node --presets env src/syncBackend.js"
  },
  "repository": {
    "type": "git",
    "url": "git+https://github.com/apache/incubator-superset.git"
  },
  "keywords": [
    "big",
    "data",
    "exploratory",
    "analysis",
    "react",
    "d3",
    "airbnb",
    "nerds",
    "database",
    "flask"
  ],
  "author": "Apache",
  "bugs": {
    "url": "https://github.com/apache/incubator-superset/issues"
  },
  "engines": {
    "node": ">= 6.11.5 <7.0.0 || >= 8.9.0"
  },
  "homepage": "http://superset.apache.org/",
  "dependencies": {
    "@data-ui/event-flow": "^0.0.54",
    "@data-ui/sparkline": "^0.0.54",
    "@data-ui/xy-chart": "^0.0.61",
    "@vx/responsive": "0.0.172",
    "babel-register": "^6.24.1",
    "bootstrap": "^3.3.6",
    "bootstrap-slider": "^10.0.0",
    "brace": "^0.11.1",
    "classnames": "^2.2.5",
    "d3": "^3.5.17",
    "d3-cloud": "^1.2.1",
    "d3-hierarchy": "^1.1.5",
    "d3-sankey": "^0.4.2",
    "d3-svg-legend": "^1.x",
    "d3-tip": "^0.9.1",
    "datamaps": "^0.5.8",
    "datatables.net-bs": "^1.10.15",
    "deck.gl": "^5.1.4",
    "distributions": "^1.0.0",
    "dnd-core": "^2.6.0",
    "dompurify": "^1.0.3",
    "fastdom": "^1.0.6",
    "geojson-extent": "^0.3.2",
    "geolib": "^2.0.24",
    "immutable": "^3.8.2",
    "jed": "^1.1.1",
    "jquery": "3.1.1",
    "lodash.throttle": "^4.1.1",
    "luma.gl": "^5.1.4",
    "mapbox-gl": "^0.45.0",
    "mathjs": "^3.20.2",
    "moment": "^2.20.1",
    "mousetrap": "^1.6.1",
    "mustache": "^2.2.1",
    "nvd3": "1.8.6",
    "parse-iso-duration": "^1.0.0",
    "prop-types": "^15.6.0",
    "re-resizable": "^4.3.1",
    "react": "^15.6.2",
    "react-ace": "^5.10.0",
    "react-addons-css-transition-group": "^15.6.0",
    "react-addons-shallow-compare": "^15.4.2",
    "react-bootstrap": "^0.31.5",
    "react-bootstrap-datetimepicker": "0.0.22",
    "react-bootstrap-dialog": "^0.10.0",
    "react-bootstrap-slider": "2.1.5",
    "react-bootstrap-table": "^4.3.1",
    "react-color": "^2.13.8",
    "react-datetime": "2.14.0",
    "react-dnd": "^2.5.4",
    "react-dnd-html5-backend": "^2.5.4",
    "react-dom": "^15.6.2",
    "react-gravatar": "^2.6.1",
    "react-map-gl": "^3.0.4",
    "react-markdown": "^3.3.0",
    "react-redux": "^5.0.2",
    "react-resizable": "^1.3.3",
    "react-search-input": "^0.11.3",
    "react-select": "1.2.1",
    "react-select-fast-filter-options": "^0.2.1",
    "react-sortable-hoc": "^0.8.3",
    "react-split-pane": "^0.1.66",
    "react-sticky": "^6.0.2",
    "react-syntax-highlighter": "^7.0.4",
    "react-virtualized": "9.19.1",
    "react-virtualized-select": "^2.4.0",
    "reactable": "1.0.2",
    "redux": "^3.5.2",
    "redux-localstorage": "^0.4.1",
    "redux-thunk": "^2.1.0",
    "redux-undo": "^1.0.0-beta9-9-7",
    "shortid": "^2.2.6",
    "sprintf-js": "^1.1.1",
    "srcdoc-polyfill": "^1.0.0",
    "supercluster": "https://github.com/georgeke/supercluster/tarball/ac3492737e7ce98e07af679623aad452373bbc40",
    "underscore": "^1.8.3",
    "urijs": "^1.18.10",
    "viewport-mercator-project": "^5.0.0"
  },
  "devDependencies": {
    "babel-cli": "^6.14.0",
    "babel-core": "^6.10.4",
    "babel-eslint": "^8.2.2",
    "babel-istanbul": "^0.12.2",
    "babel-loader": "^7.1.4",
    "babel-plugin-css-modules-transform": "^1.1.0",
    "babel-plugin-dynamic-import-node": "^1.2.0",
    "babel-plugin-syntax-dynamic-import": "^6.18.0",
    "babel-polyfill": "^6.23.0",
    "babel-preset-airbnb": "^2.1.1",
    "chai": "^4.0.2",
    "clean-webpack-plugin": "^0.1.19",
    "css-loader": "^0.28.0",
    "enzyme": "^2.0.0",
    "eslint": "^4.19.0",
    "eslint-config-airbnb": "^15.0.1",
    "eslint-config-prettier": "^2.9.0",
    "eslint-plugin-import": "^2.2.0",
    "eslint-plugin-jsx-a11y": "^5.1.1",
    "eslint-plugin-prettier": "^2.6.0",
    "eslint-plugin-react": "^7.0.1",
    "exports-loader": "^0.7.0",
    "file-loader": "^1.1.11",
    "github-changes": "^1.0.4",
    "ignore-styles": "^5.0.1",
    "imports-loader": "^0.7.1",
    "istanbul": "^1.0.0-alpha",
    "jsdom": "9.12.0",
    "json-loader": "^0.5.4",
    "less": "^2.6.1",
    "less-loader": "^4.1.0",
    "mini-css-extract-plugin": "^0.4.0",
    "mocha": "^3.2.0",
    "npm-check-updates": "^2.14.0",
    "po2json": "^0.4.5",
    "prettier": "^1.12.1",
    "react-addons-test-utils": "^15.6.2",
    "react-test-renderer": "^15.6.2",
    "redux-mock-store": "^1.2.3",
    "sinon": "^4.5.0",
    "style-loader": "^0.21.0",
    "transform-loader": "^0.2.3",
    "uglifyjs-webpack-plugin": "^1.1.0",
    "url-loader": "^1.0.1",
    "webpack": "^4.6.0",
    "webpack-assets-manifest": "^3.0.1",
    "webpack-cli": "^2.0.10",
    "webpack-sources": "^1.1.0"
  }
}<|MERGE_RESOLUTION|>--- conflicted
+++ resolved
@@ -1,10 +1,6 @@
 {
   "name": "superset",
-<<<<<<< HEAD
-  "version": "0.28.0rc1",
-=======
   "version": "0.28.0rc3",
->>>>>>> 524a1537
   "description": "Superset is a data exploration platform designed to be visual, intuitive, and interactive.",
   "license": "Apache-2.0",
   "directories": {
